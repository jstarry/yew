#!/usr/bin/env bash

# The example to build.
EXAMPLE=$1
# Optimization level. Can be either "--debug" or "--release". Defaults to debug.
PROFILE=${2:---debug}

# src: https://gist.github.com/fbucek/f986da3cc3a9bbbd1573bdcb23fed2e1
set -e # error -> trap -> exit
function info() { echo -e "[\033[0;34m $* \033[0m]"; } # blue: [ info message ]
function fail() { FAIL="true"; echo -e "[\033[0;31mFAIL\033[0m] $*"; } # red: [FAIL]
trap 'LASTRES=$?; LAST=$BASH_COMMAND; if [[ LASTRES -ne 0 ]]; then fail "Command: \"$LAST\" exited with exit code: $LASTRES"; elif [ "$FAIL" == "true" ]; then fail finished with error; else echo -e "[\033[0;32m Finished! Run $EXAMPLE by serving the generated files in examples/static/ \033[0m]";fi' EXIT
SRCDIR="$( cd "$( dirname "${BASH_SOURCE[0]}" )" >/dev/null 2>&1 && pwd )" # this source dir

cd "$SRCDIR/$EXAMPLE" # "$SRCDIR" ensures that this script can be run from anywhere.

# When using $CARGO_TARGET_DIR -> binary is located in different folder
# Necessary to locate build files for wasm-bindgen
TARGET_DIR=$SRCDIR/../target/wasm32-unknown-unknown
if [ -n "$CARGO_TARGET_DIR" ]; then
    TARGET_DIR=$CARGO_TARGET_DIR/wasm32-unknown-unknown
fi
if [[ "$PROFILE" = "--release" ]]; then
    TARGET_DIR=$TARGET_DIR/release
else
    TARGET_DIR=$TARGET_DIR/debug
fi

<<<<<<< HEAD
# Build the correct cargo build command depending on the optimization level.
cargo_build() {
    if [[ "$PROFILE" = "--release" ]]; then
        cargo build --release --target wasm32-unknown-unknown "$@"
    else
        cargo build --target wasm32-unknown-unknown "$@"
    fi
}
=======
EXAMPLE=${1%\/}
cd $EXAMPLE
>>>>>>> f4be0fcb

# wasm-pack build
if [[ $EXAMPLE == *_wp ]]; then
    info "Building: $EXAMPLE using wasm-pack"
    # wasm-pack overwrites .gitignore -> save -> restore
    cp "$SRCDIR/static/.gitignore" "$SRCDIR/static/.gitignore.copy"
    wasm-pack build "$PROFILE" --target web --out-name wasm --out-dir "$SRCDIR/static/"
    rm "$SRCDIR/static/.gitignore"; mv "$SRCDIR/static/.gitignore.copy" "$SRCDIR/static/.gitignore" # restore .gitignore

# multi_thread build -> two binary/wasm files
elif [[ $EXAMPLE == multi_thread ]]; then
    info "Building: $EXAMPLE app using wasm-bindgen"
    cargo_build --bin multi_thread_app
    wasm-bindgen --target web --no-typescript --out-dir "$SRCDIR/static/" --out-name wasm "$TARGET_DIR/multi_thread_app.wasm"

    info "Building: $EXAMPLE worker using wasm-bindgen"
    cargo_build --bin multi_thread_worker
    wasm-bindgen --target no-modules --no-typescript --out-dir "$SRCDIR/static/" --out-name worker "$TARGET_DIR/multi_thread_worker.wasm"

else # Default wasm-bindgen build
    info "Building: $EXAMPLE using wasm-bindgen"
    cargo_build
    wasm-bindgen --target web --no-typescript --out-dir "$SRCDIR/static/" --out-name wasm "$TARGET_DIR/$EXAMPLE.wasm"
fi<|MERGE_RESOLUTION|>--- conflicted
+++ resolved
@@ -1,7 +1,7 @@
 #!/usr/bin/env bash
 
 # The example to build.
-EXAMPLE=$1
+EXAMPLE=${1%\/}
 # Optimization level. Can be either "--debug" or "--release". Defaults to debug.
 PROFILE=${2:---debug}
 
@@ -26,7 +26,6 @@
     TARGET_DIR=$TARGET_DIR/debug
 fi
 
-<<<<<<< HEAD
 # Build the correct cargo build command depending on the optimization level.
 cargo_build() {
     if [[ "$PROFILE" = "--release" ]]; then
@@ -35,10 +34,6 @@
         cargo build --target wasm32-unknown-unknown "$@"
     fi
 }
-=======
-EXAMPLE=${1%\/}
-cd $EXAMPLE
->>>>>>> f4be0fcb
 
 # wasm-pack build
 if [[ $EXAMPLE == *_wp ]]; then
