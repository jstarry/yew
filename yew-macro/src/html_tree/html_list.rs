use super::HtmlTree;
use crate::html_tree::{HtmlProp, HtmlPropSuffix};
use crate::PeekValue;
use boolinator::Boolinator;
use quote::{quote, quote_spanned, ToTokens};
use syn::buffer::Cursor;
use syn::parse;
use syn::parse::{Parse, ParseStream, Result as ParseResult};
use syn::spanned::Spanned;
use syn::{Expr, Token};

pub struct HtmlList {
    pub children: Vec<HtmlTree>,
    pub key: Option<Expr>,
}

impl PeekValue<()> for HtmlList {
    fn peek(cursor: Cursor) -> Option<()> {
        HtmlListOpen::peek(cursor)
            .or_else(|| HtmlListClose::peek(cursor))
            .map(|_| ())
    }
}

impl Parse for HtmlList {
    fn parse(input: ParseStream) -> ParseResult<Self> {
        if HtmlListClose::peek(input.cursor()).is_some() {
            return match input.parse::<HtmlListClose>() {
                Ok(close) => Err(syn::Error::new_spanned(
                    close,
                    "this closing fragment has no corresponding opening fragment",
                )),
                Err(err) => Err(err),
            };
        }

        let open = input.parse::<HtmlListOpen>()?;
        if !HtmlList::verify_end(input.cursor()) {
            return Err(syn::Error::new_spanned(
                open,
                "this opening fragment has no corresponding closing fragment",
            ));
        }

        let mut children: Vec<HtmlTree> = vec![];
        while HtmlListClose::peek(input.cursor()).is_none() {
            children.push(input.parse()?);
        }

        input.parse::<HtmlListClose>()?;

        Ok(HtmlList {
            children,
            key: open.key,
        })
    }
}

impl ToTokens for HtmlList {
    fn to_tokens(&self, tokens: &mut proc_macro2::TokenStream) {
        let children = &self.children;
        let key = if let Some(key) = &self.key {
<<<<<<< HEAD
            quote_spanned! {key.span() => Some(::yew::virtual_dom::Key::from(#key))}
=======
            quote_spanned! {key.span()=> Some(#key)}
>>>>>>> d601af19
        } else {
            quote! {None}
        };
        tokens.extend(quote! {
            ::yew::virtual_dom::VNode::VList(
                ::yew::virtual_dom::VList::new_with_children({
                    let mut v = ::std::vec::Vec::new();
                    #(v.extend(::yew::utils::NodeSeq::from(#children));)*
                    v
                },
                #key)
            )
        });
    }
}

impl HtmlList {
    fn verify_end(mut cursor: Cursor) -> bool {
        let mut list_stack_count = 1;
        loop {
            if HtmlListOpen::peek(cursor).is_some() {
                list_stack_count += 1;
            } else if HtmlListClose::peek(cursor).is_some() {
                list_stack_count -= 1;
                if list_stack_count == 0 {
                    break;
                }
            }
            if let Some((_, next)) = cursor.token_tree() {
                cursor = next;
            } else {
                break;
            }
        }

        list_stack_count == 0
    }
}

struct HtmlListOpen {
    lt: Token![<],
    key: Option<Expr>,
    gt: Token![>],
}

impl PeekValue<()> for HtmlListOpen {
    fn peek(cursor: Cursor) -> Option<()> {
        let (punct, cursor) = cursor.punct()?;
        (punct.as_char() == '<').as_option()?;
        if let Some((ident, _)) = cursor.ident() {
            (ident == "key").as_option()
        } else {
            let (punct, _) = cursor.punct()?;
            (punct.as_char() == '>').as_option()
        }
    }
}

impl Parse for HtmlListOpen {
    fn parse(input: ParseStream) -> ParseResult<Self> {
        let lt = input.parse()?;
        if input.cursor().ident().is_some() {
            let HtmlPropSuffix { stream, gt, .. } = input.parse()?;
            let props = parse::<ParseKey>(stream)?;
            Ok(HtmlListOpen {
                lt,
                key: Some(props.key.value),
                gt,
            })
        } else {
            let gt = input.parse()?;
            Ok(HtmlListOpen { lt, key: None, gt })
        }
    }
}

struct ParseKey {
    key: HtmlProp,
}

impl Parse for ParseKey {
    fn parse(input: ParseStream) -> ParseResult<Self> {
        let key = input.parse::<HtmlProp>()?;
        if !input.is_empty() {
            input.error("Only a single key element is allowed on a <></>");
        }
        Ok(ParseKey { key })
    }
}

impl ToTokens for HtmlListOpen {
    fn to_tokens(&self, tokens: &mut proc_macro2::TokenStream) {
        let HtmlListOpen { lt, gt, .. } = self;
        tokens.extend(quote! {#lt#gt});
    }
}

struct HtmlListClose {
    lt: Token![<],
    div: Token![/],
    gt: Token![>],
}

impl PeekValue<()> for HtmlListClose {
    fn peek(cursor: Cursor) -> Option<()> {
        let (punct, cursor) = cursor.punct()?;
        (punct.as_char() == '<').as_option()?;
        let (punct, cursor) = cursor.punct()?;
        (punct.as_char() == '/').as_option()?;

        let (punct, _) = cursor.punct()?;
        (punct.as_char() == '>').as_option()
    }
}

impl Parse for HtmlListClose {
    fn parse(input: ParseStream) -> ParseResult<Self> {
        Ok(HtmlListClose {
            lt: input.parse()?,
            div: input.parse()?,
            gt: input.parse()?,
        })
    }
}

impl ToTokens for HtmlListClose {
    fn to_tokens(&self, tokens: &mut proc_macro2::TokenStream) {
        let HtmlListClose { lt, div, gt } = self;
        tokens.extend(quote! {#lt#div#gt});
    }
}<|MERGE_RESOLUTION|>--- conflicted
+++ resolved
@@ -60,11 +60,7 @@
     fn to_tokens(&self, tokens: &mut proc_macro2::TokenStream) {
         let children = &self.children;
         let key = if let Some(key) = &self.key {
-<<<<<<< HEAD
             quote_spanned! {key.span() => Some(::yew::virtual_dom::Key::from(#key))}
-=======
-            quote_spanned! {key.span()=> Some(#key)}
->>>>>>> d601af19
         } else {
             quote! {None}
         };
