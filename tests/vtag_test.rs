#![recursion_limit = "128"]
use stdweb::web::{document, IElement};
#[cfg(feature = "wasm_test")]
use wasm_bindgen_test::{wasm_bindgen_test as test, wasm_bindgen_test_configure};
use yew::virtual_dom::vtag::{VTag, HTML_NAMESPACE, SVG_NAMESPACE};
use yew::virtual_dom::{VDiff, VNode};
use yew::{html, Component, ComponentLink, Html, ShouldRender};

#[cfg(feature = "wasm_test")]
wasm_bindgen_test_configure!(run_in_browser);

struct Comp;

impl Component for Comp {
    type Message = ();
    type Properties = ();

    fn create(_: Self::Properties, _: ComponentLink<Self>) -> Self {
        Comp
    }

    fn update(&mut self, _: Self::Message) -> ShouldRender {
        unimplemented!();
    }

    fn view(&self) -> Html {
        unimplemented!();
    }
}

struct CompInt;

impl Component for CompInt {
    type Message = u32;
    type Properties = ();

    fn create(_: Self::Properties, _: ComponentLink<Self>) -> Self {
        CompInt
    }

    fn update(&mut self, _: Self::Message) -> ShouldRender {
        unimplemented!();
    }

    fn view(&self) -> Html {
        unimplemented!();
    }
}

struct CompBool;

impl Component for CompBool {
    type Message = bool;
    type Properties = ();

    fn create(_: Self::Properties, _: ComponentLink<Self>) -> Self {
        CompBool
    }

    fn update(&mut self, _: Self::Message) -> ShouldRender {
        unimplemented!();
    }

    fn view(&self) -> Html {
        unimplemented!();
    }
}

#[test]
fn it_compares_tags() {
    let a = html! {
        <div></div>
    };

    let b = html! {
        <div></div>
    };

    let c = html! {
        <p></p>
    };

    assert_eq!(a, b);
    assert_ne!(a, c);
}

#[test]
fn it_compares_text() {
    let a = html! {
        <div>{ "correct" }</div>
    };

    let b = html! {
        <div>{ "correct" }</div>
    };

    let c = html! {
        <div>{ "incorrect" }</div>
    };

    assert_eq!(a, b);
    assert_ne!(a, c);
}

#[test]
fn it_compares_attributes() {
    let a = html! {
        <div a="test"></div>
    };

    let b = html! {
        <div a="test"></div>
    };

    let c = html! {
        <div a="fail"></div>
    };

    assert_eq!(a, b);
    assert_ne!(a, c);
}

#[test]
fn it_compares_children() {
    let a = html! {
        <div>
            <p></p>
        </div>
    };

    let b = html! {
        <div>
            <p></p>
        </div>
    };

    let c = html! {
        <div>
            <span></span>
        </div>
    };

    assert_eq!(a, b);
    assert_ne!(a, c);
}

#[test]
fn it_compares_classes() {
    let a = html! {
        <div class="test"></div>
    };

    let b = html! {
        <div class="test"></div>
    };

    let c = html! {
        <div class="fail"></div>
    };

    let d = html! {
        <div class=format!("fail")></div>
    };

    assert_eq!(a, b);
    assert_ne!(a, c);
    assert_eq!(c, d);
}

#[test]
fn classes_from_local_variables() {
    let a = html! {
        <div class=("class-1", "class-2")></div>
    };

    let class_2 = "class-2";
    let b = html! {
        <div class=("class-1", class_2)></div>
    };

    let class_2_fmt = format!("class-{}", 2);
    let c = html! {
        <div class=("class-1", class_2_fmt)></div>
    };

    assert_eq!(a, b);
    assert_eq!(a, c);
}

#[test]
fn supports_multiple_classes_string() {
    let a = html! {
        <div class="class-1 class-2   class-3"></div>
    };

    let b = html! {
        <div class="class-2 class-3 class-1"></div>
    };

    assert_ne!(a, b);

    if let VNode::VTag(vtag) = a {
        println!("{:?}", vtag.classes);
        assert!(vtag.classes.contains("class-1"));
        assert!(vtag.classes.contains("class-2"));
        assert!(vtag.classes.contains("class-3"));
    } else {
        panic!("vtag expected");
    }
}

#[test]
fn supports_multiple_classes_vec() {
    let mut classes = vec!["class-1"];
    classes.push("class-2");
    let a = html! {
        <div class=classes></div>
    };

    if let VNode::VTag(vtag) = a {
        println!("{:?}", vtag.classes);
        assert!(vtag.classes.contains("class-1"));
        assert!(vtag.classes.contains("class-2"));
        assert!(!vtag.classes.contains("class-3"));
    } else {
        panic!("vtag expected");
    }
}

<<<<<<< HEAD
fn assert_vtag(node: &mut VNode) -> &mut VTag {
=======
#[test]
fn filter_empty_string_classes_vec() {
    let mut classes = vec![""];
    classes.push("class-2");
    let a: VNode<Comp> = html! { <div class=vec![""]></div> };
    let b: VNode<Comp> = html! { <div class=("")></div> };
    let c: VNode<Comp> = html! { <div class=""></div> };

    if let VNode::VTag(vtag) = a {
        assert!(vtag.classes.is_empty());
    } else {
        panic!("vtag expected");
    }

    if let VNode::VTag(vtag) = b {
        assert!(vtag.classes.is_empty());
    } else {
        panic!("vtag expected");
    }

    if let VNode::VTag(vtag) = c {
        assert!(vtag.classes.is_empty());
    } else {
        panic!("vtag expected");
    }
}

fn assert_vtag(node: &mut VNode<Comp>) -> &mut VTag<Comp> {
>>>>>>> 45574e53
    if let VNode::VTag(vtag) = node {
        return vtag;
    }
    panic!("should be vtag");
}

fn assert_namespace(vtag: &VTag, namespace: &'static str) {
    assert_eq!(
        vtag.reference.as_ref().unwrap().namespace_uri().unwrap(),
        namespace
    );
}

#[test]
fn supports_svg() {
    let div_el = document().create_element("div").unwrap();
    let svg_el = document().create_element_ns(SVG_NAMESPACE, "svg").unwrap();

    let mut g_node = html! { <g></g> };
    let path_node = html! { <path></path> };
    let mut svg_node = html! { <svg>{path_node}</svg> };

    let svg_tag = assert_vtag(&mut svg_node);
    svg_tag.apply(&div_el, None, None);
    assert_namespace(svg_tag, SVG_NAMESPACE);
    let path_tag = assert_vtag(svg_tag.children.get_mut(0).unwrap());
    assert_namespace(path_tag, SVG_NAMESPACE);

    let g_tag = assert_vtag(&mut g_node);
    g_tag.apply(&div_el, None, None);
    assert_namespace(g_tag, HTML_NAMESPACE);
    g_tag.reference = None;

    g_tag.apply(&svg_el, None, None);
    assert_namespace(g_tag, SVG_NAMESPACE);
}

#[test]
fn keeps_order_of_classes() {
    let a = html! {
        <div class="class-1 class-2   class-3",></div>
    };

    if let VNode::VTag(vtag) = a {
        println!("{:?}", vtag.classes);
        assert_eq!(vtag.classes.to_string(), "class-1 class-2 class-3");
    }
}

#[test]
fn it_compares_values() {
    let a = html! {
        <input value="test"/>
    };

    let b = html! {
        <input value="test"/>
    };

    let c = html! {
        <input value="fail"/>
    };

    assert_eq!(a, b);
    assert_ne!(a, c);
}

#[test]
fn it_compares_kinds() {
    let a = html! {
        <input type="text"/>
    };

    let b = html! {
        <input type="text"/>
    };

    let c = html! {
        <input type="hidden"/>
    };

    assert_eq!(a, b);
    assert_ne!(a, c);
}

#[test]
fn it_compares_checked() {
    let a = html! {
        <input type="checkbox" checked=false />
    };

    let b = html! {
        <input type="checkbox" checked=false />
    };

    let c = html! {
        <input type="checkbox" checked=true />
    };

    assert_eq!(a, b);
    assert_ne!(a, c);
}

#[test]
fn it_allows_aria_attributes() {
    let a = html! {
        <p aria-controls="it-works">
            <a class="btn btn-primary"
               data-toggle="collapse"
               href="#collapseExample"
               role="button"
               aria-expanded="false"
               aria-controls="collapseExample">
                { "Link with href" }
            </a>
            <button class="btn btn-primary"
                    type="button"
                    data-toggle="collapse"
                    data-target="#collapseExample"
                    aria-expanded="false"
                    aria-controls="collapseExample">
                { "Button with data-target" }
            </button>
            <div own-attribute-with-multiple-parts="works" />
        </p>
    };
    if let VNode::VTag(vtag) = a {
        assert!(vtag.attributes.contains_key("aria-controls"));
        assert_eq!(
            vtag.attributes.get("aria-controls"),
            Some(&"it-works".into())
        );
    } else {
        panic!("vtag expected");
    }
}

#[test]
fn it_checks_mixed_closing_tags() {
    let a = html! { <div> <div/>      </div> };
    let b = html! { <div> <div></div> </div> };
    assert_eq!(a, b);
}<|MERGE_RESOLUTION|>--- conflicted
+++ resolved
@@ -227,16 +227,13 @@
     }
 }
 
-<<<<<<< HEAD
-fn assert_vtag(node: &mut VNode) -> &mut VTag {
-=======
 #[test]
 fn filter_empty_string_classes_vec() {
     let mut classes = vec![""];
     classes.push("class-2");
-    let a: VNode<Comp> = html! { <div class=vec![""]></div> };
-    let b: VNode<Comp> = html! { <div class=("")></div> };
-    let c: VNode<Comp> = html! { <div class=""></div> };
+    let a = html! { <div class=vec![""]></div> };
+    let b = html! { <div class=("")></div> };
+    let c = html! { <div class=""></div> };
 
     if let VNode::VTag(vtag) = a {
         assert!(vtag.classes.is_empty());
@@ -257,8 +254,7 @@
     }
 }
 
-fn assert_vtag(node: &mut VNode<Comp>) -> &mut VTag<Comp> {
->>>>>>> 45574e53
+fn assert_vtag(node: &mut VNode) -> &mut VTag {
     if let VNode::VTag(vtag) = node {
         return vtag;
     }
