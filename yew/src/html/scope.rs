use super::{Callback, Component, NodeRef, Renderable};
use crate::scheduler::{scheduler, ComponentRunnableType, Runnable, Shared};
use crate::virtual_dom::{VDiff, VNode};
use cfg_if::cfg_if;
use std::any::{Any, TypeId};
use std::cell::{Ref, RefCell};
use std::fmt;
use std::ops::Deref;
use std::rc::Rc;
cfg_if! {
    if #[cfg(feature = "std_web")] {
        use stdweb::web::Element;
    } else if #[cfg(feature = "web_sys")] {
        use web_sys::Element;
    }
}

/// Updates for a `Component` instance. Used by scope sender.
pub(crate) enum ComponentUpdate<COMP: Component> {
    /// Force update
    Force,
    /// Wraps messages for a component.
    Message(COMP::Message),
    /// Wraps batch of messages for a component.
    MessageBatch(Vec<COMP::Message>),
    /// Wraps properties, next sibling, and node ref for a component.
    Properties(COMP::Properties, NodeRef, NodeRef),
}

/// Untyped scope used for accessing parent scope
#[derive(Debug, Clone)]
pub struct AnyScope {
    pub(crate) type_id: TypeId,
    pub(crate) parent: Option<Rc<AnyScope>>,
    pub(crate) state: Rc<dyn Any>,
}

impl<COMP: Component> From<Scope<COMP>> for AnyScope {
    fn from(scope: Scope<COMP>) -> Self {
        AnyScope {
            type_id: TypeId::of::<COMP>(),
            parent: scope.parent,
            state: Rc::new(scope.state),
        }
    }
}

impl AnyScope {
    /// Returns the parent scope
    pub fn get_parent(&self) -> Option<&AnyScope> {
        self.parent.as_deref()
    }

    /// Returns the type of the linked component
    pub fn get_type_id(&self) -> &TypeId {
        &self.type_id
    }

    /// Attempts to downcast into a typed scope
    pub fn downcast<COMP: Component>(self) -> Scope<COMP> {
        Scope {
            parent: self.parent,
            state: self
                .state
                .downcast_ref::<Shared<Option<ComponentState<COMP>>>>()
                .expect("unexpected component type")
                .clone(),
        }
    }
}

/// A context which allows sending messages to a component.
pub struct Scope<COMP: Component> {
    parent: Option<Rc<AnyScope>>,
    state: Shared<Option<ComponentState<COMP>>>,
}

impl<COMP: Component> fmt::Debug for Scope<COMP> {
    fn fmt(&self, f: &mut fmt::Formatter<'_>) -> fmt::Result {
        f.write_str("Scope<_>")
    }
}

impl<COMP: Component> Clone for Scope<COMP> {
    fn clone(&self) -> Self {
        Scope {
            parent: self.parent.clone(),
            state: self.state.clone(),
        }
    }
}

impl<COMP: Component> Scope<COMP> {
    /// Returns the parent scope
    pub fn get_parent(&self) -> Option<&AnyScope> {
        self.parent.as_deref()
    }

    /// Returns the linked component if available
    pub fn get_component(&self) -> Option<impl Deref<Target = COMP> + '_> {
        self.state.try_borrow().ok().and_then(|state_ref| {
            state_ref.as_ref()?;
            Some(Ref::map(state_ref, |state| {
                state.as_ref().unwrap().component.as_ref()
            }))
        })
    }

    pub(crate) fn new(parent: Option<AnyScope>) -> Self {
        let parent = parent.map(Rc::new);
        let state = Rc::new(RefCell::new(None));
        Scope { parent, state }
    }

    /// Mounts a component with `props` to the specified `element` in the DOM.
    pub(crate) fn mount_in_place(
        self,
        parent: Element,
        next_sibling: NodeRef,
        ancestor: Option<VNode>,
        node_ref: NodeRef,
        props: COMP::Properties,
    ) -> Scope<COMP> {
        scheduler().push_comp(
            ComponentRunnableType::Create,
            Box::new(CreateComponent {
                state: self.state.clone(),
                parent,
                next_sibling,
                ancestor,
                node_ref,
                scope: self.clone(),
                props,
            }),
        );
        self.update(ComponentUpdate::Force, true);
        self
    }

    /// Schedules a task to send an update to a component
    pub(crate) fn update(&self, update: ComponentUpdate<COMP>, first_update: bool) {
        let update = UpdateComponent {
            state: self.state.clone(),
            update,
        };
        scheduler().push_comp(ComponentRunnableType::Update, Box::new(update));
        self.rendered(first_update);
    }

    /// Schedules a task to call the rendered method on a component
    pub(crate) fn rendered(&self, first_render: bool) {
        let state = self.state.clone();
        let rendered = RenderedComponent {
            state,
            first_render,
        };
        scheduler().push_comp(ComponentRunnableType::Rendered, Box::new(rendered));
    }

    /// Schedules a task to destroy a component
    pub(crate) fn destroy(&mut self) {
        let state = self.state.clone();
        let destroy = DestroyComponent { state };
        scheduler().push_comp(ComponentRunnableType::Destroy, Box::new(destroy));
    }

    /// Send a message to the component.
    ///
    /// Please be aware that currently this method synchronously
    /// schedules a call to the [Component](Component) interface.
    pub fn send_message<T>(&self, msg: T)
    where
        T: Into<COMP::Message>,
    {
        self.update(ComponentUpdate::Message(msg.into()), false);
    }

    /// Send a batch of messages to the component.
    ///
    /// This is useful for reducing re-renders of the components
    /// because the messages are handled together and the view
    /// function is called only once if needed.
    ///
    /// Please be aware that currently this method synchronously
    /// schedules calls to the [Component](Component) interface.
    pub fn send_message_batch(&self, messages: Vec<COMP::Message>) {
        self.update(ComponentUpdate::MessageBatch(messages), false);
    }

    /// Creates a `Callback` which will send a message to the linked
    /// component's update method when invoked.
    ///
    /// Please be aware that currently the result of this callback
    /// synchronously schedules a call to the [Component](Component)
    /// interface.
    pub fn callback<F, IN, M>(&self, function: F) -> Callback<IN>
    where
        M: Into<COMP::Message>,
        F: Fn(IN) -> M + 'static,
    {
        let scope = self.clone();
        let closure = move |input| {
            let output = function(input);
            scope.send_message(output);
        };
        closure.into()
    }

    /// Creates a `Callback` from a FnOnce which will send a message
    /// to the linked component's update method when invoked.
    ///
    /// Please be aware that currently the result of this callback
    /// will synchronously schedule calls to the
    /// [Component](Component) interface.
    pub fn callback_once<F, IN, M>(&self, function: F) -> Callback<IN>
    where
        M: Into<COMP::Message>,
        F: FnOnce(IN) -> M + 'static,
    {
        let scope = self.clone();
        let closure = move |input| {
            let output = function(input);
            scope.send_message(output);
        };
        Callback::once(closure)
    }

    /// Creates a `Callback` which will send a batch of messages back
    /// to the linked component's update method when invoked.
    ///
    /// Please be aware that currently the results of these callbacks
    /// will synchronously schedule calls to the
    /// [Component](Component) interface.
    pub fn batch_callback<F, IN>(&self, function: F) -> Callback<IN>
    where
        F: Fn(IN) -> Vec<COMP::Message> + 'static,
    {
        let scope = self.clone();
        let closure = move |input| {
            let messages = function(input);
            scope.send_message_batch(messages);
        };
        closure.into()
    }
}

type Dirty = bool;
const DIRTY: Dirty = true;

struct ComponentState<COMP: Component> {
    parent: Element,
    next_sibling: NodeRef,
    node_ref: NodeRef,
    scope: Scope<COMP>,
    component: Box<COMP>,
    last_root: Option<VNode>,
    render_status: Option<Dirty>,
}

impl<COMP: Component> ComponentState<COMP> {
    /// Creates a new `ComponentState`, also invokes the `create()`
    /// method on component to create it.
    fn new(
        parent: Element,
        next_sibling: NodeRef,
        ancestor: Option<VNode>,
        node_ref: NodeRef,
        scope: Scope<COMP>,
        props: COMP::Properties,
    ) -> Self {
        let component = Box::new(COMP::create(props, scope.clone()));
        Self {
            parent,
            next_sibling,
            node_ref,
            scope,
            component,
            last_root: ancestor,
            render_status: None,
        }
    }
}

/// A `Runnable` task which creates the `ComponentState` (if there is
/// none) and invokes the `create()` method on a `Component` to create
/// it.
struct CreateComponent<COMP>
where
    COMP: Component,
{
    state: Shared<Option<ComponentState<COMP>>>,
    parent: Element,
    next_sibling: NodeRef,
    ancestor: Option<VNode>,
    node_ref: NodeRef,
    scope: Scope<COMP>,
    props: COMP::Properties,
}

impl<COMP> Runnable for CreateComponent<COMP>
where
    COMP: Component,
{
    fn run(self: Box<Self>) {
        let mut current_state = self.state.borrow_mut();
        if current_state.is_none() {
            *current_state = Some(ComponentState::new(
                self.parent,
                self.next_sibling,
                self.ancestor,
                self.node_ref,
                self.scope,
                self.props,
            ));
        }
    }
}

/// A `Runnable` task which calls the `update()` method on a `Component`.
struct UpdateComponent<COMP>
where
    COMP: Component,
{
    state: Shared<Option<ComponentState<COMP>>>,
    update: ComponentUpdate<COMP>,
}

impl<COMP> Runnable for UpdateComponent<COMP>
where
    COMP: Component,
{
    fn run(self: Box<Self>) {
        if let Some(mut state) = self.state.borrow_mut().as_mut() {
            let should_update = match self.update {
                ComponentUpdate::Force => true,
                ComponentUpdate::Message(message) => state.component.update(message),
                ComponentUpdate::MessageBatch(messages) => messages
                    .into_iter()
                    .fold(false, |acc, msg| state.component.update(msg) || acc),
                ComponentUpdate::Properties(props, node_ref, next_sibling) => {
                    // When components are updated, they receive a new node ref that
                    // must be linked to previous one.
                    node_ref.link(state.node_ref.clone());
                    // When components are updated, their siblings were likely also updated
                    state.next_sibling = next_sibling;
                    state.component.change(props)
                }
            };

            if should_update {
                state.render_status = state.render_status.map(|_| DIRTY);
                let mut root = state.component.render();
                let last_root = state.last_root.take();
                let parent_scope = state.scope.clone().into();
<<<<<<< HEAD
                let node = root.apply(&parent_scope, &state.parent, None, last_root);
                if let VNode::VComp(child) = &root {
                    // If the root VNode is a VComp, we won't have access to the rendered DOM node
                    // because components render asynchronously. In order to bubble up the DOM node
                    // from the VComp, we need to link the currently rendering component with its
                    // root child component.
                    state.node_ref.link(child.node_ref.clone());
                } else {
                    state.node_ref.set(Some(node));
                }
=======
                let next_sibling = state.next_sibling.clone();
                let node = root.apply(&parent_scope, &state.parent, next_sibling, last_root);
                state.node_ref.link(node);
>>>>>>> f4be0fcb
                state.last_root = Some(root);
            };
        }
    }
}

/// A `Runnable` task which calls the `rendered()` method on a `Component`.
struct RenderedComponent<COMP>
where
    COMP: Component,
{
    state: Shared<Option<ComponentState<COMP>>>,
    first_render: bool,
}

impl<COMP> Runnable for RenderedComponent<COMP>
where
    COMP: Component,
{
    fn run(self: Box<Self>) {
        if let Some(mut state) = self.state.borrow_mut().as_mut() {
            if self.first_render && state.render_status.is_some() {
                return;
            }

            if !self.first_render && state.render_status != Some(DIRTY) {
                return;
            }

            state.render_status = Some(!DIRTY);
            state.component.rendered(self.first_render);
        }
    }
}

/// A `Runnable` task which calls the `destroy()` method on a `Component`.
struct DestroyComponent<COMP>
where
    COMP: Component,
{
    state: Shared<Option<ComponentState<COMP>>>,
}

impl<COMP> Runnable for DestroyComponent<COMP>
where
    COMP: Component,
{
    fn run(self: Box<Self>) {
        if let Some(mut state) = self.state.borrow_mut().take() {
            drop(state.component);
            if let Some(last_frame) = &mut state.last_root {
                last_frame.detach(&state.parent);
            }
        }
    }
}

#[cfg(test)]
mod tests {
    use crate::html::*;
    use crate::Properties;
    use std::ops::Deref;
    #[cfg(feature = "wasm_test")]
    use wasm_bindgen_test::{wasm_bindgen_test as test, wasm_bindgen_test_configure};

    #[cfg(feature = "wasm_test")]
    wasm_bindgen_test_configure!(run_in_browser);

    #[derive(Clone, Properties)]
    struct Props {
        lifecycle: Rc<RefCell<Vec<String>>>,
        create_message: Option<bool>,
    }

    struct Comp {
        props: Props,
    }

    impl Component for Comp {
        type Message = bool;
        type Properties = Props;

        fn create(props: Self::Properties, link: ComponentLink<Self>) -> Self {
            props.lifecycle.borrow_mut().push("create".into());
            if let Some(msg) = props.create_message {
                link.send_message(msg);
            }
            Comp { props }
        }

        fn rendered(&mut self, first_render: bool) {
            self.props
                .lifecycle
                .borrow_mut()
                .push(format!("rendered({})", first_render));
        }

        fn update(&mut self, msg: Self::Message) -> ShouldRender {
            self.props
                .lifecycle
                .borrow_mut()
                .push(format!("update({})", msg));
            msg
        }

        fn change(&mut self, _: Self::Properties) -> ShouldRender {
            self.props.lifecycle.borrow_mut().push("change".into());
            false
        }

        fn view(&self) -> Html {
            self.props.lifecycle.borrow_mut().push("view".into());
            html! {}
        }
    }

    impl Drop for Comp {
        fn drop(&mut self) {
            self.props.lifecycle.borrow_mut().push("drop".into());
        }
    }

    #[test]
    fn mount() {
        let document = crate::utils::document();
        let lifecycle: Rc<RefCell<Vec<String>>> = Rc::default();
        let props = Props {
            lifecycle: lifecycle.clone(),
            create_message: None,
        };

        let scope = Scope::<Comp>::new(None);
        let el = document.create_element("div").unwrap();
        scope.mount_in_place(el, NodeRef::default(), None, NodeRef::default(), props);

        assert_eq!(
            lifecycle.borrow_mut().deref(),
            &vec![
                "create".to_string(),
                "view".to_string(),
                "rendered(true)".to_string()
            ]
        );
    }

    #[test]
    fn mount_with_create_message() {
        let document = crate::utils::document();
        let lifecycle: Rc<RefCell<Vec<String>>> = Rc::default();
        let props = Props {
            lifecycle: lifecycle.clone(),
            create_message: Some(false),
        };

        let scope = Scope::<Comp>::new(None);
        let el = document.create_element("div").unwrap();
        scope.mount_in_place(el, NodeRef::default(), None, NodeRef::default(), props);

        assert_eq!(
            lifecycle.borrow_mut().deref(),
            &vec![
                "create".to_string(),
                "update(false)".to_string(),
                "view".to_string(),
                "rendered(true)".to_string()
            ]
        );
    }

    #[test]
    fn mount_with_create_render_message() {
        let document = crate::utils::document();
        let lifecycle: Rc<RefCell<Vec<String>>> = Rc::default();
        let props = Props {
            lifecycle: lifecycle.clone(),
            create_message: Some(true),
        };

        let scope = Scope::<Comp>::new(None);
        let el = document.create_element("div").unwrap();
        scope.mount_in_place(el, NodeRef::default(), None, NodeRef::default(), props);

        assert_eq!(
            lifecycle.borrow_mut().deref(),
            &vec![
                "create".to_string(),
                "update(true)".to_string(),
                "view".to_string(),
                "view".to_string(),
                "rendered(true)".to_string()
            ]
        );
    }
}<|MERGE_RESOLUTION|>--- conflicted
+++ resolved
@@ -352,22 +352,9 @@
                 let mut root = state.component.render();
                 let last_root = state.last_root.take();
                 let parent_scope = state.scope.clone().into();
-<<<<<<< HEAD
-                let node = root.apply(&parent_scope, &state.parent, None, last_root);
-                if let VNode::VComp(child) = &root {
-                    // If the root VNode is a VComp, we won't have access to the rendered DOM node
-                    // because components render asynchronously. In order to bubble up the DOM node
-                    // from the VComp, we need to link the currently rendering component with its
-                    // root child component.
-                    state.node_ref.link(child.node_ref.clone());
-                } else {
-                    state.node_ref.set(Some(node));
-                }
-=======
                 let next_sibling = state.next_sibling.clone();
                 let node = root.apply(&parent_scope, &state.parent, next_sibling, last_root);
                 state.node_ref.link(node);
->>>>>>> f4be0fcb
                 state.last_root = Some(root);
             };
         }
