--- conflicted
+++ resolved
@@ -342,24 +342,15 @@
                 state.render_status = state.render_status.map(|_| DIRTY);
                 let mut root = state.component.render();
                 let last_root = state.last_root.take();
-<<<<<<< HEAD
-                let new_node =
-                    root.apply(&state.scope.clone().into(), &state.element, None, last_root);
-=======
                 let parent_scope = state.scope.clone().into();
                 let node = root.apply(&parent_scope, &state.parent, None, last_root);
->>>>>>> d601af19
                 if let VNode::VComp(child) = &root {
                     // If the root VNode is a VComp, we won't have access to the rendered DOM node
                     // because components render asynchronously. In order to bubble up the DOM node
                     // from the VComp, we need to link the currently rendering component with its
                     // root child component.
                     state.node_ref.link(child.node_ref.clone());
-<<<<<<< HEAD
-                } else if let Some(node) = new_node {
-=======
                 } else {
->>>>>>> d601af19
                     state.node_ref.set(Some(node));
                 }
                 state.last_root = Some(root);
