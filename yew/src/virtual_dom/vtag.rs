//! This module contains the implementation of a virtual element node `VTag`.

use super::{
    AttrValue, Attributes, Key, Listener, Listeners, Patch, PositionalAttr, VDiff, VList, VNode,
};
use crate::html::{AnyScope, IntoOptPropValue, IntoPropValue, NodeRef};
use crate::utils::document;
use cfg_if::cfg_if;
use cfg_match::cfg_match;
use log::warn;
use std::borrow::Cow;
use std::cmp::PartialEq;
use std::rc::Rc;
cfg_if! {
    if #[cfg(feature = "std_web")] {
        use crate::html::EventListener;
        #[allow(unused_imports)]
        use stdweb::{_js_impl, js};
        use stdweb::unstable::TryFrom;
        use stdweb::web::html_element::{InputElement, TextAreaElement};
        use stdweb::web::{Element, IElement, INode};
    } else if #[cfg(feature = "web_sys")] {
        use gloo::events::EventListener;
        use std::ops::Deref;
        use wasm_bindgen::JsCast;
        use web_sys::{
            Element, HtmlInputElement as InputElement, HtmlTextAreaElement as TextAreaElement, HtmlButtonElement
        };
    }
}

/// SVG namespace string used for creating svg elements
pub const SVG_NAMESPACE: &str = "http://www.w3.org/2000/svg";

/// Default namespace for html elements
pub const HTML_NAMESPACE: &str = "http://www.w3.org/1999/xhtml";

/// Used to improve performance of runtime element checks
#[derive(Clone, Copy, Debug, PartialEq)]
enum ElementType {
    Input,
    Textarea,
    Button,
    Other,
}

impl ElementType {
    fn from_tag(tag: &str) -> Self {
        match tag.to_ascii_lowercase().as_str() {
            "input" => Self::Input,
            "textarea" => Self::Textarea,
            "button" => Self::Button,
            _ => Self::Other,
        }
    }
}

/// A type for a virtual
/// [Element](https://developer.mozilla.org/en-US/docs/Web/API/Element)
/// representation.
#[derive(Debug)]
pub struct VTag {
    /// A tag of the element.
    tag: Cow<'static, str>,
    /// Type of element.
    element_type: ElementType,
    /// A reference to the DOM `Element`.
    pub reference: Option<Element>,
    /// List of attached listeners.
    pub listeners: Listeners,
    /// List of attributes.
    pub attributes: Attributes,
    /// List of children nodes
    pub children: VList,
    /// Contains a value of an
    /// [InputElement](https://developer.mozilla.org/en-US/docs/Web/HTML/Element/input).
    pub value: Option<AttrValue>,
    /// Contains
    /// [kind](https://developer.mozilla.org/en-US/docs/Web/HTML/Element/input#Form_%3Cinput%3E_types)
    /// value of an `InputElement`.
    pub kind: Option<AttrValue>,
    /// Represents `checked` attribute of
    /// [input](https://developer.mozilla.org/en-US/docs/Web/HTML/Element/input#attr-checked).
    /// It exists to override standard behavior of `checked` attribute, because
    /// in original HTML it sets `defaultChecked` value of `InputElement`, but for reactive
    /// frameworks it's more useful to control `checked` value of an `InputElement`.
    pub checked: bool,
    /// A node reference used for DOM access in Component lifecycle methods
    pub node_ref: NodeRef,
    /// Keeps handler for attached listeners to have an opportunity to drop them later.
    captured: Vec<EventListener>,

    pub key: Option<Key>,
}

impl Clone for VTag {
    fn clone(&self) -> Self {
        VTag {
            tag: self.tag.clone(),
            element_type: self.element_type,
            reference: None,
            listeners: self.listeners.clone(),
            attributes: self.attributes.clone(),
            children: self.children.clone(),
            value: self.value.clone(),
            kind: self.kind.clone(),
            checked: self.checked,
            node_ref: self.node_ref.clone(),
            key: self.key.clone(),
            captured: Vec::new(),
        }
    }
}

impl VTag {
    /// Creates a new `VTag` instance with `tag` name (cannot be changed later in DOM).
    pub fn new(tag: impl Into<Cow<'static, str>>) -> Self {
        let tag = tag.into();
        let element_type = ElementType::from_tag(&tag);
        VTag {
            tag,
            element_type,
            reference: None,
            attributes: Attributes::new(),
            listeners: Vec::new(),
            captured: Vec::new(),
            children: VList::new(),
            node_ref: NodeRef::default(),
            key: None,
            value: None,
            kind: None,
            // In HTML node `checked` attribute sets `defaultChecked` parameter,
            // but we use own field to control real `checked` parameter
            checked: false,
        }
    }

    /// Returns tag of an `Element`. In HTML tags are always uppercase.
    pub fn tag(&self) -> &str {
        &self.tag
    }

    /// Add `VNode` child.
    pub fn add_child(&mut self, child: VNode) {
        self.children.add_child(child);
    }

    /// Add multiple `VNode` children.
    pub fn add_children(&mut self, children: impl IntoIterator<Item = VNode>) {
        self.children.add_children(children);
    }

    /// Sets `value` for an
    /// [InputElement](https://developer.mozilla.org/en-US/docs/Web/HTML/Element/input).
    pub fn set_value(&mut self, value: impl IntoOptPropValue<AttrValue>) {
        self.value = value.into_opt_prop_value();
    }

    /// Sets `kind` property of an
    /// [InputElement](https://developer.mozilla.org/en-US/docs/Web/HTML/Element/input).
    /// Same as set `type` attribute.
    pub fn set_kind(&mut self, value: impl IntoOptPropValue<AttrValue>) {
        self.kind = value.into_opt_prop_value();
    }

    #[doc(hidden)]
    pub fn __macro_set_key(&mut self, value: impl Into<Key>) {
        self.key = Some(value.into())
    }

    /// Sets `checked` property of an
    /// [InputElement](https://developer.mozilla.org/en-US/docs/Web/HTML/Element/input).
    /// (Not a value of node's attribute).
    pub fn set_checked(&mut self, value: bool) {
        self.checked = value;
    }

    #[doc(hidden)]
    pub fn __macro_set_node_ref(&mut self, value: impl IntoPropValue<NodeRef>) {
        self.node_ref = value.into_prop_value()
    }

    /// Adds a key-value pair to attributes
    ///
    /// Not every attribute works when it set as an attribute. We use workarounds for:
    /// `type/kind`, `value` and `checked`.
    pub fn add_attribute(&mut self, key: &'static str, value: impl Into<AttrValue>) {
        self.attributes
            .get_mut_index_map()
            .insert(key, value.into());
    }

    /// Sets attributes to a virtual node.
    ///
    /// Not every attribute works when it set as an attribute. We use workarounds for:
    /// `type/kind`, `value` and `checked`.
    pub fn set_attributes(&mut self, attrs: impl Into<Attributes>) {
        self.attributes = attrs.into();
    }

    #[doc(hidden)]
    pub fn __macro_push_attr(&mut self, attr: PositionalAttr) {
        match &mut self.attributes {
            Attributes::Vec(attrs) => attrs.push(attr),
            _ => unreachable!("the macro always uses positional attributes"),
        }
    }

    /// Adds new listener to the node.
    /// It's boxed because we want to keep it in a single list.
    /// Later `Listener::attach` will attach an actual listener to a DOM node.
    pub fn add_listener(&mut self, listener: Rc<dyn Listener>) {
        self.listeners.push(listener);
    }

    /// Adds new listeners to the node.
    /// They are boxed because we want to keep them in a single list.
    /// Later `Listener::attach` will attach an actual listener to a DOM node.
    pub fn add_listeners(&mut self, listeners: Listeners) {
        self.listeners.extend(listeners);
    }

    #[doc(hidden)]
    pub fn __macro_set_listeners(
        &mut self,
        listeners: impl IntoIterator<Item = Option<Rc<dyn Listener>>>,
    ) {
        self.listeners = listeners
            .into_iter()
            .filter_map(std::convert::identity)
            .collect();
    }

    /// Every render it removes all listeners and attach it back later
    /// TODO(#943): Compare references of handler to do listeners update better
    fn recreate_listeners(&mut self, ancestor: &mut Option<Box<Self>>) {
        if let Some(ancestor) = ancestor.as_mut() {
            ancestor.captured.clear();
        }

        let element = self.reference.clone().expect("element expected");

        for listener in self.listeners.drain(..) {
            let handle = listener.attach(&element);
            self.captured.push(handle);
        }
    }

    fn refresh_value(&mut self) {
        // Don't refresh value if the element is not controlled
        if self.value.is_none() {
            return;
        }

        if let Some(element) = self.reference.as_ref() {
            if self.element_type == ElementType::Input {
                let input_el = cfg_match! {
                    feature = "std_web" => InputElement::try_from(element.clone()).ok(),
                    feature = "web_sys" => element.dyn_ref::<InputElement>(),
                };
                if let Some(input) = input_el {
                    let current_value = cfg_match! {
                        feature = "std_web" => input.raw_value(),
                        feature = "web_sys" => input.value(),
                    };
                    self.set_value(Cow::Owned(current_value));
                }
            } else if self.element_type == ElementType::Textarea {
                let textarea_el = cfg_match! {
                    feature = "std_web" => TextAreaElement::try_from(element.clone()).ok(),
                    feature = "web_sys" => element.dyn_ref::<TextAreaElement>(),
                };
                if let Some(tae) = textarea_el {
                    let value = tae.value();
                    self.set_value(Cow::Owned(value));
                }
            }
        }
    }

    /// Compares new kind with ancestor and produces a patch to apply, if any
    fn diff_kind<'a>(&'a self, ancestor: &'a Option<Box<Self>>) -> Option<Patch<&'a str, ()>> {
        match (
            self.kind.as_ref(),
            ancestor.as_ref().and_then(|anc| anc.kind.as_ref()),
        ) {
            (Some(ref left), Some(ref right)) => {
                if left != right {
                    Some(Patch::Replace(&**left, ()))
                } else {
                    None
                }
            }
            (Some(ref left), None) => Some(Patch::Add(&**left, ())),
            (None, Some(right)) => Some(Patch::Remove(&**right)),
            (None, None) => None,
        }
    }

    /// Compares new value with ancestor and produces a patch to apply, if any
    fn diff_value<'a>(&'a self, ancestor: &'a Option<Box<Self>>) -> Option<Patch<&'a str, ()>> {
        match (
            self.value.as_ref(),
            ancestor.as_ref().and_then(|anc| anc.value.as_ref()),
        ) {
            (Some(ref left), Some(ref right)) => {
                if left != right {
                    Some(Patch::Replace(&**left, ()))
                } else {
                    None
                }
            }
            (Some(ref left), None) => Some(Patch::Add(&**left, ())),
            (None, Some(right)) => Some(Patch::Remove(&**right)),
            (None, None) => None,
        }
    }

    fn apply_diffs(&mut self, ancestor: &mut Option<Box<Self>>) {
        let changes = if let Some(old_attributes) = ancestor.as_mut().map(|a| &mut a.attributes) {
            Attributes::diff(&self.attributes, old_attributes)
        } else {
            self.attributes
                .iter()
                .map(|(k, v)| Patch::Add(k, v))
                .collect()
        };

        let element = self.reference.as_ref().expect("element expected");

        for change in changes {
            match change {
                Patch::Add(key, value) | Patch::Replace(key, value) => {
                    element
                        .set_attribute(&key, &value)
                        .expect("invalid attribute key");
                }
                Patch::Remove(key) => {
                    cfg_match! {
                        feature = "std_web" => element.remove_attribute(&key),
                        feature = "web_sys" => element.remove_attribute(&key)
                                                      .expect("could not remove attribute"),
                    };
                }
            }
        }

        // TODO: add std_web after https://github.com/koute/stdweb/issues/395 will be approved
        // Check this out: https://github.com/yewstack/yew/pull/1033/commits/4b4e958bb1ccac0524eb20f63f06ae394c20553d
        #[cfg(feature = "web_sys")]
        {
            if self.element_type == ElementType::Button {
                if let Some(button) = element.dyn_ref::<HtmlButtonElement>() {
                    if let Some(change) = self.diff_kind(ancestor) {
                        let kind = match change {
                            Patch::Add(kind, _) | Patch::Replace(kind, _) => kind,
                            Patch::Remove(_) => "",
                        };
                        button.set_type(kind);
                    }
                }
            }
        }

        // `input` element has extra parameters to control
        // I override behavior of attributes to make it more clear
        // and useful in templates. For example I interpret `checked`
        // attribute as `checked` parameter, not `defaultChecked` as browsers do
        if self.element_type == ElementType::Input {
            if let Some(input) = {
                cfg_match! {
                    feature = "std_web" => InputElement::try_from(element.clone()).ok(),
                    feature = "web_sys" => element.dyn_ref::<InputElement>(),
                }
            } {
                if let Some(change) = self.diff_kind(ancestor) {
                    let kind = match change {
                        Patch::Add(kind, _) | Patch::Replace(kind, _) => kind,
                        Patch::Remove(_) => "",
                    };
                    cfg_match! {
                        feature = "std_web" => ({
                            //https://github.com/koute/stdweb/commit/3b85c941db00b8e3c942624afd50c5929085fb08
                            //input.set_kind(&kind);
                            let input = &input;
                            js! { @(no_return)
                                @{input}.type = @{kind};
                            }
                        }),
                        feature = "web_sys" => input.set_type(kind),
                    }
                }

                if let Some(change) = self.diff_value(ancestor) {
                    let raw_value = match change {
                        Patch::Add(kind, _) | Patch::Replace(kind, _) => kind,
                        Patch::Remove(_) => "",
                    };
                    cfg_match! {
                        feature = "std_web" => input.set_raw_value(raw_value),
                        feature = "web_sys" => input.set_value(raw_value),
                    };
                }

                // IMPORTANT! This parameter has to be set every time
                // to prevent strange behaviour in the browser when the DOM changes
                set_checked(&input, self.checked);
            }
        } else if self.element_type == ElementType::Textarea {
            if let Some(tae) = {
                cfg_match! {
                    feature = "std_web" => TextAreaElement::try_from(element.clone()).ok(),
                    feature = "web_sys" => element.dyn_ref::<TextAreaElement>(),
                }
            } {
                if let Some(change) = self.diff_value(ancestor) {
                    let value = match change {
                        Patch::Add(kind, _) | Patch::Replace(kind, _) => kind,
                        Patch::Remove(_) => "",
                    };
                    tae.set_value(value);
                }
            }
        }
    }

    fn create_element(&self, parent: &Element) -> Element {
        let tag = self.tag();
        if tag == "svg"
            || parent
                .namespace_uri()
                .map_or(false, |ns| ns == SVG_NAMESPACE)
        {
            let namespace = cfg_match! {
                feature = "std_web" => SVG_NAMESPACE,
                feature = "web_sys" => Some(SVG_NAMESPACE),
            };
            document()
                .create_element_ns(namespace, tag)
                .expect("can't create namespaced element for vtag")
        } else {
            document()
                .create_element(tag)
                .expect("can't create element for vtag")
        }
    }
}

impl VDiff for VTag {
    /// Remove VTag from parent.
    fn detach(&mut self, parent: &Element) {
        let node = self
            .reference
            .take()
            .expect("tried to remove not rendered VTag from DOM");

        // recursively remove its children
        self.children.detach(&node);
        if parent.remove_child(&node).is_err() {
            warn!("Node not found to remove VTag");
        }
        self.node_ref.set(None);
    }

    /// Renders virtual tag over DOM `Element`, but it also compares this with an ancestor `VTag`
    /// to compute what to patch in the actual DOM nodes.
    fn apply(
        &mut self,
        parent_scope: &AnyScope,
        parent: &Element,
        next_sibling: NodeRef,
        ancestor: Option<VNode>,
    ) -> NodeRef {
        let mut ancestor_tag = ancestor.and_then(|mut ancestor| {
            match ancestor {
                // If the ancestor is a tag of the same type, don't recreate, keep the
                // old tag and update its attributes and children.
                VNode::VTag(vtag) if self.tag() == vtag.tag() && self.key == vtag.key => Some(vtag),
                _ => {
                    let element = self.create_element(parent);
                    super::insert_node(&element, parent, Some(ancestor.first_node()));
                    self.reference = Some(element);
                    ancestor.detach(parent);
                    None
                }
            }
        });

        if let Some(ref mut ancestor_tag) = &mut ancestor_tag {
            // Refresh the current value to later compare it against the desired value
            // since it may have been changed since we last set it.
            ancestor_tag.refresh_value();
            // Preserve the reference that already exists.
            self.reference = ancestor_tag.reference.take();
        } else if self.reference.is_none() {
            let element = self.create_element(parent);
            super::insert_node(&element, parent, next_sibling.get());
            self.reference = Some(element);
        }

        self.apply_diffs(&mut ancestor_tag);
        self.recreate_listeners(&mut ancestor_tag);

        // Process children
        let element = self.reference.as_ref().expect("Reference should be set");
        if !self.children.is_empty() {
            self.children.apply(
                parent_scope,
                element,
                NodeRef::default(),
                ancestor_tag.map(|a| a.children.into()),
            );
        } else if let Some(mut ancestor_tag) = ancestor_tag {
            ancestor_tag.children.detach(element);
        }

        let node = cfg_match! {
            feature = "std_web" => element.as_node(),
            feature = "web_sys" => element.deref(),
        };
        self.node_ref.set(Some(node.clone()));
        self.node_ref.clone()
    }
}

/// Set `checked` value for the `InputElement`.
fn set_checked(input: &InputElement, value: bool) {
    cfg_match! {
        feature = "std_web" => js!( @(no_return) @{input}.checked = @{value}; ),
        feature = "web_sys" => input.set_checked(value),
    };
}

impl PartialEq for VTag {
    fn eq(&self, other: &VTag) -> bool {
        self.tag == other.tag
            && self.value == other.value
            && self.kind == other.kind
            && self.checked == other.checked
            && self.listeners.len() == other.listeners.len()
            && self
                .listeners
                .iter()
                .map(|l| l.kind())
                .eq(other.listeners.iter().map(|l| l.kind()))
            && self.attributes == other.attributes
            && self.children == other.children
    }
}

#[cfg(test)]
mod tests {
    use super::*;
    use crate::html;
    use std::any::TypeId;
    #[cfg(feature = "std_web")]
    use stdweb::web::{document, IElement};
    #[cfg(feature = "wasm_test")]
    use wasm_bindgen_test::{wasm_bindgen_test as test, wasm_bindgen_test_configure};

    #[cfg(feature = "wasm_test")]
    wasm_bindgen_test_configure!(run_in_browser);

    fn test_scope() -> AnyScope {
        AnyScope {
            type_id: TypeId::of::<()>(),
            parent: None,
            state: Rc::new(()),
        }
    }

    #[test]
    fn it_compares_tags() {
        let a = html! {
            <div></div>
        };

        let b = html! {
            <div></div>
        };

        let c = html! {
            <p></p>
        };

        assert_eq!(a, b);
        assert_ne!(a, c);
    }

    #[test]
    fn it_compares_text() {
        let a = html! {
            <div>{ "correct" }</div>
        };

        let b = html! {
            <div>{ "correct" }</div>
        };

        let c = html! {
            <div>{ "incorrect" }</div>
        };

        assert_eq!(a, b);
        assert_ne!(a, c);
    }

    #[test]
    fn it_compares_attributes() {
        let a = html! {
            <div a="test"></div>
        };

        let b = html! {
            <div a="test"></div>
        };

        let c = html! {
            <div a="fail"></div>
        };

        assert_eq!(a, b);
        assert_ne!(a, c);
    }

    #[test]
    fn it_compares_children() {
        let a = html! {
            <div>
                <p></p>
            </div>
        };

        let b = html! {
            <div>
                <p></p>
            </div>
        };

        let c = html! {
            <div>
                <span></span>
            </div>
        };

        assert_eq!(a, b);
        assert_ne!(a, c);
    }

    #[test]
    fn it_compares_classes() {
        let a = html! {
            <div class="test"></div>
        };

        let b = html! {
            <div class="test"></div>
        };

        let c = html! {
            <div class="fail"></div>
        };

        let d = html! {
            <div class=format!("fail{}", "")></div>
        };

        assert_eq!(a, b);
        assert_ne!(a, c);
        assert_eq!(c, d);
    }

    fn assert_vtag(node: &mut VNode) -> &mut VTag {
        if let VNode::VTag(vtag) = node {
            return vtag;
        }
        panic!("should be vtag");
    }

    fn assert_namespace(vtag: &VTag, namespace: &'static str) {
        assert_eq!(
            vtag.reference.as_ref().unwrap().namespace_uri().unwrap(),
            namespace
        );
    }

    #[test]
    fn supports_svg() {
        #[cfg(feature = "std_web")]
        let document = document();
        #[cfg(feature = "web_sys")]
        let document = web_sys::window().unwrap().document().unwrap();

        let scope = test_scope();
        let div_el = document.create_element("div").unwrap();
        let namespace = SVG_NAMESPACE;
        #[cfg(feature = "web_sys")]
        let namespace = Some(namespace);
        let svg_el = document.create_element_ns(namespace, "svg").unwrap();

        let mut g_node = html! { <g class="segment"></g> };
        let path_node = html! { <path></path> };
        let mut svg_node = html! { <svg>{path_node}</svg> };

        let svg_tag = assert_vtag(&mut svg_node);
        svg_tag.apply(&scope, &div_el, NodeRef::default(), None);
        assert_namespace(svg_tag, SVG_NAMESPACE);
        let path_tag = assert_vtag(svg_tag.children.get_mut(0).unwrap());
        assert_namespace(path_tag, SVG_NAMESPACE);

        let g_tag = assert_vtag(&mut g_node);
        g_tag.apply(&scope, &div_el, NodeRef::default(), None);
        assert_namespace(g_tag, HTML_NAMESPACE);
        g_tag.reference = None;

        g_tag.apply(&scope, &svg_el, NodeRef::default(), None);
        assert_namespace(g_tag, SVG_NAMESPACE);
    }

    #[test]
    fn it_compares_values() {
        let a = html! {
            <input value="test"/>
        };

        let b = html! {
            <input value="test"/>
        };

        let c = html! {
            <input value="fail"/>
        };

        assert_eq!(a, b);
        assert_ne!(a, c);
    }

    #[test]
    fn it_compares_kinds() {
        let a = html! {
            <input type="text"/>
        };

        let b = html! {
            <input type="text"/>
        };

        let c = html! {
            <input type="hidden"/>
        };

        assert_eq!(a, b);
        assert_ne!(a, c);
    }

    #[test]
    fn it_compares_checked() {
        let a = html! {
            <input type="checkbox" checked=false />
        };

        let b = html! {
            <input type="checkbox" checked=false />
        };

        let c = html! {
            <input type="checkbox" checked=true />
        };

        assert_eq!(a, b);
        assert_ne!(a, c);
    }

    #[test]
    fn it_allows_aria_attributes() {
        let a = html! {
            <p aria-controls="it-works">
                <a class="btn btn-primary"
                   data-toggle="collapse"
                   href="#collapseExample"
                   role="button"
                   aria-expanded="false"
                   aria-controls="collapseExample">
                    { "Link with href" }
                </a>
                <button class="btn btn-primary"
                        type="button"
                        data-toggle="collapse"
                        data-target="#collapseExample"
                        aria-expanded="false"
                        aria-controls="collapseExample">
                    { "Button with data-target" }
                </button>
                <div own-attribute-with-multiple-parts="works" />
            </p>
        };
        if let VNode::VTag(vtag) = a {
            assert_eq!(
                vtag.attributes
                    .iter()
                    .find(|(k, _)| k == &"aria-controls")
                    .map(|(_, v)| v),
                Some("it-works")
            );
        } else {
            panic!("vtag expected");
        }
    }

    #[test]
<<<<<<< HEAD
    fn it_does_not_set_empty_class_name() {
        let scope = test_scope();
        let parent = document().create_element("div").unwrap();

        #[cfg(feature = "std_web")]
        document().body().unwrap().append_child(&parent);
        #[cfg(feature = "web_sys")]
        document().body().unwrap().append_child(&parent).unwrap();

        let mut elem = html! { <div class=""></div> };
        elem.apply(&scope, &parent, NodeRef::default(), None);
        let vtag = assert_vtag(&mut elem);
        // test if the className has not been set
        assert!(!vtag.reference.as_ref().unwrap().has_attribute("class"));
=======
    fn it_checks_mixed_closing_tags() {
        let a = html! { <div> <div/>      </div> };
        let b = html! { <div> <div></div> </div> };
        assert_eq!(a, b);
    }

    #[test]
    fn it_checks_misleading_gt() {
        html! { <div data-val=<u32 as Default>::default()></div> };
        html! { <div data-val=Box::<u32>::default()></div> };

        html! { <div><a data-val=<u32 as Default>::default() /> </div> };
        html! { <div><a data-val=Box::<u32>::default() /></div> };
>>>>>>> 9737fe77
    }

    #[test]
    fn it_does_not_set_missing_class_name() {
        let scope = test_scope();
        let parent = document().create_element("div").unwrap();

        #[cfg(feature = "std_web")]
        document().body().unwrap().append_child(&parent);
        #[cfg(feature = "web_sys")]
        document().body().unwrap().append_child(&parent).unwrap();

        let mut elem = html! { <div></div> };
        elem.apply(&scope, &parent, NodeRef::default(), None);
        let vtag = assert_vtag(&mut elem);
        // test if the className has not been set
        assert!(!vtag.reference.as_ref().unwrap().has_attribute("class"));
    }

    #[test]
    fn it_sets_class_name() {
        let scope = test_scope();
        let parent = document().create_element("div").unwrap();

        #[cfg(feature = "std_web")]
        document().body().unwrap().append_child(&parent);
        #[cfg(feature = "web_sys")]
        document().body().unwrap().append_child(&parent).unwrap();

        let mut elem = html! { <div class="ferris the crab"></div> };
        elem.apply(&scope, &parent, NodeRef::default(), None);
        let vtag = assert_vtag(&mut elem);
        // test if the className has been set
        assert!(vtag.reference.as_ref().unwrap().has_attribute("class"));
    }

    #[test]
    fn controlled_input_synced() {
        let scope = test_scope();
        let parent = document().create_element("div").unwrap();

        #[cfg(feature = "std_web")]
        document().body().unwrap().append_child(&parent);
        #[cfg(feature = "web_sys")]
        document().body().unwrap().append_child(&parent).unwrap();

        let expected = "not_changed_value";

        // Initial state
        let mut elem = html! { <input value=expected /> };
        elem.apply(&scope, &parent, NodeRef::default(), None);
        let vtag = if let VNode::VTag(vtag) = elem {
            vtag
        } else {
            panic!("should be vtag")
        };

        // User input
        let input_ref = vtag.reference.as_ref().unwrap();
        let input = cfg_match! {
            feature = "std_web" => InputElement::try_from(input_ref.clone()).ok(),
            feature = "web_sys" => input_ref.dyn_ref::<InputElement>(),
        };
        cfg_match! {
            feature = "std_web" => input.unwrap().set_raw_value("User input"),
            feature = "web_sys" => input.unwrap().set_value("User input"),
        };

        let ancestor = vtag;
        let mut elem = html! { <input value=expected /> };
        let vtag = assert_vtag(&mut elem);

        // Sync happens here
        vtag.apply(
            &scope,
            &parent,
            NodeRef::default(),
            Some(VNode::VTag(ancestor)),
        );

        // Get new current value of the input element
        let input_ref = vtag.reference.as_ref().unwrap();
        let input = cfg_match! {
            feature = "std_web" => InputElement::try_from(input_ref.clone()).ok(),
            feature = "web_sys" => input_ref.dyn_ref::<InputElement>(),
        }
        .unwrap();

        let current_value = cfg_match! {
            feature = "std_web" => input.raw_value(),
            feature = "web_sys" => input.value(),
        };

        // check whether not changed virtual dom value has been set to the input element
        assert_eq!(current_value, expected);
    }

    #[test]
    fn uncontrolled_input_unsynced() {
        let scope = test_scope();
        let parent = document().create_element("div").unwrap();

        #[cfg(feature = "std_web")]
        document().body().unwrap().append_child(&parent);
        #[cfg(feature = "web_sys")]
        document().body().unwrap().append_child(&parent).unwrap();

        // Initial state
        let mut elem = html! { <input /> };
        elem.apply(&scope, &parent, NodeRef::default(), None);
        let vtag = if let VNode::VTag(vtag) = elem {
            vtag
        } else {
            panic!("should be vtag")
        };

        // User input
        let input_ref = vtag.reference.as_ref().unwrap();
        let input = cfg_match! {
            feature = "std_web" => InputElement::try_from(input_ref.clone()).ok(),
            feature = "web_sys" => input_ref.dyn_ref::<InputElement>(),
        };
        cfg_match! {
            feature = "std_web" => input.unwrap().set_raw_value("User input"),
            feature = "web_sys" => input.unwrap().set_value("User input"),
        };

        let ancestor = vtag;
        let mut elem = html! { <input /> };
        let vtag = assert_vtag(&mut elem);

        // Value should not be refreshed
        vtag.apply(
            &scope,
            &parent,
            NodeRef::default(),
            Some(VNode::VTag(ancestor)),
        );

        // Get user value of the input element
        let input_ref = vtag.reference.as_ref().unwrap();
        let input = cfg_match! {
            feature = "std_web" => InputElement::try_from(input_ref.clone()).ok(),
            feature = "web_sys" => input_ref.dyn_ref::<InputElement>(),
        }
        .unwrap();

        let current_value = cfg_match! {
            feature = "std_web" => input.raw_value(),
            feature = "web_sys" => input.value(),
        };

        // check whether not changed virtual dom value has been set to the input element
        assert_eq!(current_value, "User input");
    }

    #[test]
    fn dynamic_tags_work() {
        let scope = test_scope();
        let parent = document().create_element("div").unwrap();

        #[cfg(feature = "std_web")]
        document().body().unwrap().append_child(&parent);
        #[cfg(feature = "web_sys")]
        document().body().unwrap().append_child(&parent).unwrap();

        let mut elem = html! { <@{
            let mut builder = String::new();
            builder.push('a');
            builder
        }/> };

        elem.apply(&scope, &parent, NodeRef::default(), None);
        let vtag = assert_vtag(&mut elem);
        // make sure the new tag name is used internally
        assert_eq!(vtag.tag(), "a");

        #[cfg(feature = "web_sys")]
        // Element.tagName is always in the canonical upper-case form.
        assert_eq!(vtag.reference.as_ref().unwrap().tag_name(), "A");
    }

    #[test]
    fn dynamic_tags_handle_value_attribute() {
        let mut div_el = html! {
            <@{"div"} value="Hello"/>
        };
        let div_vtag = assert_vtag(&mut div_el);
        assert!(div_vtag.value.is_none());
        let v: Option<&str> = div_vtag
            .attributes
            .iter()
            .find(|(k, _)| k == &"value")
            .map(|(_, v)| AsRef::as_ref(v));
        assert_eq!(v, Some("Hello"));

        let mut input_el = html! {
            <@{"input"} value="World"/>
        };
        let input_vtag = assert_vtag(&mut input_el);
        assert_eq!(input_vtag.value, Some(Cow::Borrowed("World")));
        assert!(!input_vtag.attributes.iter().any(|(k, _)| k == "value"));
    }

    #[test]
    fn dynamic_tags_handle_weird_capitalization() {
        let mut el = html! {
            <@{"tExTAREa"}/>
        };
        let vtag = assert_vtag(&mut el);
        assert_eq!(vtag.tag(), "textarea");
    }

    #[test]
    fn reset_node_ref() {
        let scope = test_scope();
        let parent = document().create_element("div").unwrap();

        #[cfg(feature = "std_web")]
        document().body().unwrap().append_child(&parent);
        #[cfg(feature = "web_sys")]
        document().body().unwrap().append_child(&parent).unwrap();

        let node_ref = NodeRef::default();
        let mut elem: VNode = html! { <div ref=node_ref.clone()></div> };
        assert_vtag(&mut elem);
        elem.apply(&scope, &parent, NodeRef::default(), None);
        let parent_node = cfg_match! {
            feature = "std_web" => parent.as_node(),
            feature = "web_sys" => parent.deref(),
        };
        assert_eq!(node_ref.get(), parent_node.first_child());
        elem.detach(&parent);
        assert!(node_ref.get().is_none());
    }

    /// Returns the class attribute as str reference, or "" if the attribute is not set.
    fn get_class_str(vtag: &VTag) -> &str {
        vtag.attributes
            .iter()
            .find(|(k, _)| k == &"class")
            .map(|(_, v)| AsRef::as_ref(v))
            .unwrap_or("")
    }

    #[test]
    fn old_class_syntax_is_still_supported() {
        let a_classes = "class-1 class-2".to_string();
        #[allow(deprecated)]
        let a = html! {
            <div class=("class-1", a_classes)></div>
        };

        if let VNode::VTag(vtag) = a {
            assert!(get_class_str(&vtag).contains("class-1"));
            assert!(get_class_str(&vtag).contains("class-2"));
            assert!(!get_class_str(&vtag).contains("class-3"));
        } else {
            panic!("vtag expected");
        }
    }
}

#[cfg(all(test, feature = "web_sys"))]
mod layout_tests {
    extern crate self as yew;

    use crate::html;
    use crate::virtual_dom::layout_tests::{diff_layouts, TestLayout};

    #[cfg(feature = "wasm_test")]
    use wasm_bindgen_test::{wasm_bindgen_test as test, wasm_bindgen_test_configure};

    #[cfg(feature = "wasm_test")]
    wasm_bindgen_test_configure!(run_in_browser);

    #[test]
    fn diff() {
        let layout1 = TestLayout {
            name: "1",
            node: html! {
                <ul>
                    <li>
                        {"a"}
                    </li>
                    <li>
                        {"b"}
                    </li>
                </ul>
            },
            expected: "<ul><li>a</li><li>b</li></ul>",
        };

        let layout2 = TestLayout {
            name: "2",
            node: html! {
                <ul>
                    <li>
                        {"a"}
                    </li>
                    <li>
                        {"b"}
                    </li>
                    <li>
                        {"d"}
                    </li>
                </ul>
            },
            expected: "<ul><li>a</li><li>b</li><li>d</li></ul>",
        };

        let layout3 = TestLayout {
            name: "3",
            node: html! {
                <ul>
                    <li>
                        {"a"}
                    </li>
                    <li>
                        {"b"}
                    </li>
                    <li>
                        {"c"}
                    </li>
                    <li>
                        {"d"}
                    </li>
                </ul>
            },
            expected: "<ul><li>a</li><li>b</li><li>c</li><li>d</li></ul>",
        };

        let layout4 = TestLayout {
            name: "4",
            node: html! {
                <ul>
                    <li>
                        <>
                            {"a"}
                        </>
                    </li>
                    <li>
                        {"b"}
                        <li>
                            {"c"}
                        </li>
                        <li>
                            {"d"}
                        </li>
                    </li>
                </ul>
            },
            expected: "<ul><li>a</li><li>b<li>c</li><li>d</li></li></ul>",
        };

        diff_layouts(vec![layout1, layout2, layout3, layout4]);
    }
}<|MERGE_RESOLUTION|>--- conflicted
+++ resolved
@@ -808,22 +808,6 @@
     }
 
     #[test]
-<<<<<<< HEAD
-    fn it_does_not_set_empty_class_name() {
-        let scope = test_scope();
-        let parent = document().create_element("div").unwrap();
-
-        #[cfg(feature = "std_web")]
-        document().body().unwrap().append_child(&parent);
-        #[cfg(feature = "web_sys")]
-        document().body().unwrap().append_child(&parent).unwrap();
-
-        let mut elem = html! { <div class=""></div> };
-        elem.apply(&scope, &parent, NodeRef::default(), None);
-        let vtag = assert_vtag(&mut elem);
-        // test if the className has not been set
-        assert!(!vtag.reference.as_ref().unwrap().has_attribute("class"));
-=======
     fn it_checks_mixed_closing_tags() {
         let a = html! { <div> <div/>      </div> };
         let b = html! { <div> <div></div> </div> };
@@ -837,7 +821,6 @@
 
         html! { <div><a data-val=<u32 as Default>::default() /> </div> };
         html! { <div><a data-val=Box::<u32>::default() /></div> };
->>>>>>> 9737fe77
     }
 
     #[test]
