--- conflicted
+++ resolved
@@ -1,12 +1,7 @@
 //! This module contains the implementation of abstract virtual node.
 
-<<<<<<< HEAD
 use super::{Key, VChild, VComp, VDiff, VList, VTag, VText};
-use crate::html::{AnyScope, Component, Renderable};
-=======
-use super::{VChild, VComp, VDiff, VList, VTag, VText};
 use crate::html::{AnyScope, Component, NodeRef, Renderable};
->>>>>>> f4be0fcb
 use cfg_if::cfg_if;
 use cfg_match::cfg_match;
 use log::warn;
@@ -38,9 +33,16 @@
 }
 
 impl VNode {
-<<<<<<< HEAD
     pub fn key(&self) -> &Option<Key> {
-=======
+        match self {
+            VNode::VComp(vcomp) => &vcomp.key,
+            VNode::VList(vlist) => &vlist.key,
+            VNode::VRef(_) => &None,
+            VNode::VTag(vtag) => &vtag.key,
+            VNode::VText(_) => &None,
+        }
+    }
+
     /// Returns the first DOM node that is used to designate the position of the virtual DOM node.
     pub(crate) fn first_node(&self) -> Node {
         match self {
@@ -72,35 +74,6 @@
             VNode::VRef(node) => node.clone(),
         }
     }
-
-    pub fn key(&self) -> &Option<String> {
->>>>>>> f4be0fcb
-        match self {
-            VNode::VComp(vcomp) => &vcomp.key,
-            VNode::VList(vlist) => &vlist.key,
-            VNode::VRef(_) => &None,
-            VNode::VTag(vtag) => &vtag.key,
-            VNode::VText(_) => &None,
-        }
-    }
-
-    pub fn reference(&self) -> Option<Node> {
-        match self {
-            VNode::VComp(vcomp) => vcomp.node_ref.get(),
-            VNode::VList(_) => None,
-            VNode::VRef(node) => Some(node.clone()),
-            VNode::VTag(vtag) => vtag
-                .reference
-                .as_ref()
-                .map(|element| element.clone().into()),
-            VNode::VText(vtext) => vtext.reference.as_ref().map(|text_node| {
-                cfg_match! {
-                    feature = "std_web" => text_node.as_node().clone(),
-                    feature = "web_sys" => (text_node.as_ref() as &Node).clone(),
-                }
-            }),
-        }
-    }
 }
 
 impl VDiff for VNode {
@@ -123,15 +96,9 @@
         &mut self,
         parent_scope: &AnyScope,
         parent: &Element,
-<<<<<<< HEAD
-        next_sibling: Option<Node>,
-        ancestor: Option<VNode>,
-    ) -> Node {
-=======
         next_sibling: NodeRef,
         ancestor: Option<VNode>,
     ) -> NodeRef {
->>>>>>> f4be0fcb
         match *self {
             VNode::VTag(ref mut vtag) => vtag.apply(parent_scope, parent, next_sibling, ancestor),
             VNode::VText(ref mut vtext) => {
@@ -144,13 +111,6 @@
                 vlist.apply(parent_scope, parent, next_sibling, ancestor)
             }
             VNode::VRef(ref mut node) => {
-<<<<<<< HEAD
-                if let Some(mut n) = ancestor {
-                    n.detach(parent)
-                };
-                super::insert_node(node, parent, next_sibling);
-                node.clone()
-=======
                 if let Some(mut ancestor) = ancestor {
                     if let VNode::VRef(n) = &ancestor {
                         if node == n {
@@ -161,7 +121,6 @@
                 }
                 super::insert_node(node, parent, next_sibling.get());
                 NodeRef::new(node.clone())
->>>>>>> f4be0fcb
             }
         }
     }
