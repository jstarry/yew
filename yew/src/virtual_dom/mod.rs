--- conflicted
+++ resolved
@@ -180,39 +180,14 @@
     Remove(ID),
 }
 
-<<<<<<< HEAD
-/// Reform of a node.
-enum Reform {
-    /// Don't create a NEW reference (js Node).
-    ///
-    /// The reference _may still be mutated_.
-    Keep,
-
-    /// Create a new reference (js Node).
-    ///
-    /// The optional `Node` is used to insert the new node in the correct slot
-    /// of the parent.
-    ///
-    /// If it does not exist, the `next_sibling` will be used (see
-    /// `VDiff::apply()`).
-    Before(Option<Node>),
-}
-
-=======
->>>>>>> d601af19
 // TODO(#938): What about implementing `VDiff` for `Element`?
 // It would make it possible to include ANY element into the tree.
 // `Ace` editor embedding for example?
 
 /// This trait provides features to update a tree by calculating a difference against another tree.
 pub(crate) trait VDiff {
-<<<<<<< HEAD
-    /// Remove self from parent and return the next sibling.
-    fn detach(&mut self, parent: &Element) -> Option<Node>;
-=======
     /// Remove self from parent.
     fn detach(&mut self, parent: &Element);
->>>>>>> d601af19
 
     /// Scoped diff apply to other tree.
     ///
@@ -228,12 +203,8 @@
     ///   put the node.
     /// - `ancestor`: the node that this node will be replacing in the DOM. This
     ///   method will _always_ remove the `ancestor` from the `parent`.
-<<<<<<< HEAD
-    ///
-    /// Returns the newly inserted element, if there is one (empty VList don't
-    /// have one).
-=======
->>>>>>> d601af19
+    ///
+    /// Returns the newly inserted element.
     ///
     /// ### Internal Behavior Notice:
     ///
@@ -273,28 +244,6 @@
     }
 }
 
-#[cfg(feature = "web_sys")]
-fn insert_node(node: &Node, parent: &Element, next_sibling: Option<Node>) -> Node {
-    match next_sibling {
-        Some(next_sibling) => parent
-            .insert_before(&node, Some(&next_sibling))
-            .expect("failed to insert tag before next sibling"),
-        None => parent.append_child(node).expect("failed to append child"),
-    }
-}
-
-#[cfg(feature = "std_web")]
-fn insert_node(node: &impl INode, parent: &impl INode, next_sibling: Option<Node>) -> Node {
-    if let Some(next_sibling) = next_sibling {
-        parent
-            .insert_before(node, &next_sibling)
-            .expect("failed to insert tag before next sibling");
-    } else {
-        parent.append_child(node);
-    }
-    node.as_node().clone()
-}
-
 /// Transform properties to the expected type.
 pub trait Transformer<FROM, TO> {
     /// Transforms one type to another.
