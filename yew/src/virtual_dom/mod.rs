--- conflicted
+++ resolved
@@ -325,170 +325,6 @@
     }
 }
 
-<<<<<<< HEAD
-// TODO move this to the `html` module in #1601
-/// A set of classes.
-#[derive(Debug, Clone, Default)]
-pub struct Classes {
-    set: IndexSet<Cow<'static, str>>,
-}
-
-impl Classes {
-    /// Creates an empty set of classes. (Does not allocate.)
-    pub fn new() -> Self {
-        Self {
-            set: IndexSet::new(),
-        }
-    }
-
-    /// Creates an empty set of classes with capacity for n elements. (Does not allocate if n is
-    /// zero.)
-    pub fn with_capacity(n: usize) -> Self {
-        Self {
-            set: IndexSet::with_capacity(n),
-        }
-    }
-
-    /// Adds a class to a set.
-    ///
-    /// If the provided class has already been added, this method will ignore it.
-    pub fn push<T: Into<Self>>(&mut self, class: T) {
-        let classes_to_add: Self = class.into();
-        self.set.extend(classes_to_add.set);
-    }
-
-    /// Check the set contains a class.
-    pub fn contains<T: AsRef<str>>(&self, class: T) -> bool {
-        self.set.contains(class.as_ref())
-    }
-
-    /// Check the set is empty.
-    pub fn is_empty(&self) -> bool {
-        self.set.is_empty()
-    }
-}
-
-impl<T: Into<Classes>> Extend<T> for Classes {
-    fn extend<I: IntoIterator<Item = T>>(&mut self, iter: I) {
-        let classes = iter
-            .into_iter()
-            .map(Into::into)
-            .flat_map(|classes| classes.set);
-        self.set.extend(classes);
-    }
-}
-
-impl<T: Into<Classes>> FromIterator<T> for Classes {
-    fn from_iter<IT: IntoIterator<Item = T>>(iter: IT) -> Self {
-        let mut classes = Self::new();
-        classes.extend(iter);
-        classes
-    }
-}
-
-impl IntoIterator for Classes {
-    type Item = Cow<'static, str>;
-    type IntoIter = indexmap::set::IntoIter<Cow<'static, str>>;
-
-    fn into_iter(self) -> Self::IntoIter {
-        self.set.into_iter()
-    }
-}
-
-impl IntoPropValue<AttrValue> for Classes {
-    fn into_prop_value(mut self) -> AttrValue {
-        if self.set.len() == 1 {
-            self.set.pop().unwrap()
-        } else {
-            Cow::Owned(self.to_string())
-        }
-    }
-}
-impl IntoOptPropValue<AttrValue> for Classes {
-    fn into_opt_prop_value(self) -> Option<AttrValue> {
-        if self.is_empty() {
-            None
-        } else {
-            Some(self.into_prop_value())
-        }
-    }
-}
-
-impl ToString for Classes {
-    fn to_string(&self) -> String {
-        self.set
-            .iter()
-            .map(Borrow::borrow)
-            .collect::<Vec<_>>()
-            .join(" ")
-    }
-}
-
-impl From<Cow<'static, str>> for Classes {
-    fn from(t: Cow<'static, str>) -> Self {
-        match t {
-            Cow::Borrowed(x) => Self::from(x),
-            Cow::Owned(x) => Self::from(x),
-        }
-    }
-}
-
-impl From<&'static str> for Classes {
-    fn from(t: &'static str) -> Self {
-        let set = t.split_whitespace().map(Cow::Borrowed).collect();
-        Self { set }
-    }
-}
-
-impl From<String> for Classes {
-    fn from(t: String) -> Self {
-        Self::from(&t)
-    }
-}
-
-impl From<&String> for Classes {
-    fn from(t: &String) -> Self {
-        let set = t
-            .split_whitespace()
-            .map(ToOwned::to_owned)
-            .map(Cow::Owned)
-            .collect();
-        Self { set }
-    }
-}
-
-impl<T: Into<Classes>> From<Option<T>> for Classes {
-    fn from(t: Option<T>) -> Self {
-        t.map(|x| x.into()).unwrap_or_default()
-    }
-}
-
-impl<T: Into<Classes> + Clone> From<&Option<T>> for Classes {
-    fn from(t: &Option<T>) -> Self {
-        Self::from(t.clone())
-    }
-}
-
-impl<T: Into<Classes>> From<Vec<T>> for Classes {
-    fn from(t: Vec<T>) -> Self {
-        Self::from_iter(t)
-    }
-}
-
-impl<T: Into<Classes> + Clone> From<&[T]> for Classes {
-    fn from(t: &[T]) -> Self {
-        Self::from_iter(t.iter().cloned())
-    }
-}
-
-impl PartialEq for Classes {
-    fn eq(&self, other: &Self) -> bool {
-        self.set.len() == other.set.len() && self.set.iter().eq(other.set.iter())
-    }
-}
-
-=======
->>>>>>> 9737fe77
 /// Patch for DOM node modification.
 #[derive(Debug, PartialEq)]
 enum Patch<ID, T> {
@@ -561,92 +397,10 @@
     }
 }
 
-<<<<<<< HEAD
-#[cfg(test)]
-mod tests {
-    use super::*;
-
-    struct TestClass;
-
-    impl TestClass {
-        fn as_class(&self) -> &'static str {
-            "test-class"
-        }
-    }
-
-    impl From<TestClass> for Classes {
-        fn from(x: TestClass) -> Self {
-            Classes::from(x.as_class())
-        }
-    }
-
-    #[test]
-    fn it_is_initially_empty() {
-        let subject = Classes::new();
-        assert!(subject.is_empty());
-    }
-
-    #[test]
-    fn it_pushes_value() {
-        let mut subject = Classes::new();
-        subject.push("foo");
-        assert!(!subject.is_empty());
-        assert!(subject.contains("foo"));
-    }
-
-    #[test]
-    fn it_adds_values_via_extend() {
-        let mut other = Classes::new();
-        other.push("bar");
-        let mut subject = Classes::new();
-        subject.extend(other);
-        assert!(subject.contains("bar"));
-    }
-
-    #[test]
-    fn it_contains_both_values() {
-        let mut other = Classes::new();
-        other.push("bar");
-        let mut subject = Classes::new();
-        subject.extend(other);
-        subject.push("foo");
-        assert!(subject.contains("foo"));
-        assert!(subject.contains("bar"));
-    }
-
-    #[test]
-    fn it_splits_class_with_spaces() {
-        let mut subject = Classes::new();
-        subject.push("foo bar");
-        assert!(subject.contains("foo"));
-        assert!(subject.contains("bar"));
-    }
-
-    #[test]
-    fn push_and_contains_can_be_used_with_other_objects() {
-        let mut subject = Classes::new();
-        subject.push(TestClass);
-        let other_class: Option<TestClass> = None;
-        subject.push(other_class);
-        assert!(subject.contains(TestClass.as_class()));
-    }
-
-    #[test]
-    fn can_be_extended_with_another_class() {
-        let mut other = Classes::new();
-        other.push("foo");
-        other.push("bar");
-        let mut subject = Classes::new();
-        subject.extend(other);
-        assert!(subject.contains("foo"));
-        assert!(subject.contains("bar"));
-    }
-=======
 /// Transform properties to the expected type.
 pub trait Transformer<FROM, TO> {
     /// Transforms one type to another.
     fn transform(from: FROM) -> TO;
->>>>>>> 9737fe77
 }
 
 // stdweb lacks the `inner_html` method
